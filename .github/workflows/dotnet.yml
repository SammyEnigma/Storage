name: .NET

on:
  push:
    branches: [ main ]
  pull_request:
    branches: [ main ]
  

  # Allows you to run this workflow manually from the Actions tab
  workflow_dispatch:

jobs:
  
  build-and-test:
    runs-on: ubuntu-latest
    services:
      localstack:
        image: localstack/localstack:latest
        ports:
          - 4563-4599:4563-4599
          - 8055:8080
        env:
          SERVICES: s3
          DEBUG: 1
          DATA_DIR: /tmp/localstack/data
          AWS_SECRET_KEY: 'localkey'
          AWS_BUCKET_NAME: 'managed-code-bucket'
          AWS_ACCESS_KEY_ID: 'localkey'
          AWS_SECRET_ACCESS_KEY: 'localsecret'
          DEFAULT_REGION: 'eu-west-1'
          
    steps:
      
    - uses: actions/checkout@v2
    - name: Setup .NET
      uses: actions/setup-dotnet@v1
      with:
        dotnet-version: 6.0.x
        
    - name: azuright
      uses: potatoqualitee/azuright@v1.1      
      
    - name: docker run fake-gcs-server
      run: |
        docker run -d --name fake-gcs-server -p 4443:4443 -v ${PWD}/examples/data:/data fsouza/fake-gcs-server -scheme http -external-url "http://localhost:4443"
        sleep 5s
      
    - name: check storage emulators
      run: |
        curl http://localhost:4443/
        curl http://localhost:4566/
        curl http://localhost:10000/     
      
      # run build and test           
    - name: Restore dependencies
      run: dotnet restore
    - name: Build
      run: dotnet build --no-restore
    - name: Test
<<<<<<< HEAD
      run: dotnet test --no-build --logger 'trx;LogFileName=test-results.trx'
      env:
        DEFAULT_REGION: eu-west-1
        AWS_ACCESS_KEY_ID: localkey
        AWS_SECRET_ACCESS_KEY: localsecret    
    - name: Collect Code Coverage
      run: dotnet test --no-build --verbosity normal /p:CollectCoverage=true /p:CoverletOutputFormat=lcov /p:CoverletOutput=ManagedCode.Storage.Tests/lcov.info
=======
      run: dotnet test --no-build --verbosity normal /p:CollectCoverage=true /p:CoverletOutputFormat=lcov /p:CoverletOutput=ManagedCode.Storage.Tests/lcov.info --logger 'trx;LogFileName=test-results.trx'
>>>>>>> dd5656d9
      env:
        DEFAULT_REGION: eu-west-1
        AWS_ACCESS_KEY_ID: localkey
        AWS_SECRET_ACCESS_KEY: localsecret
        
    - name: test-reports
      uses: dorny/test-reporter@v1.5.0
      with:
        name: Test Reporter
        reporter: dotnet-trx
        path: ManagedCode.Storage.Tests/test-results.trx
    
    - name : coverlet
      uses: b3b00/coverlet-action@1.1.9
      with:
        testProject: 'ManagedCode.Storage.Tests/ManagedCode.Storage.Tests.csproj'
        output: 'lcov.info'
        outputFormat: 'lcov'
        excludes: '[program]*,[test]test.*'
    - name: coveralls
      uses: coverallsapp/github-action@master
      with:
        github-token: ${{secrets.GITHUB_TOKEN }}
        path-to-lcov: ManagedCode.Storage.Tests/lcov.info<|MERGE_RESOLUTION|>--- conflicted
+++ resolved
@@ -58,17 +58,7 @@
     - name: Build
       run: dotnet build --no-restore
     - name: Test
-<<<<<<< HEAD
-      run: dotnet test --no-build --logger 'trx;LogFileName=test-results.trx'
-      env:
-        DEFAULT_REGION: eu-west-1
-        AWS_ACCESS_KEY_ID: localkey
-        AWS_SECRET_ACCESS_KEY: localsecret    
-    - name: Collect Code Coverage
-      run: dotnet test --no-build --verbosity normal /p:CollectCoverage=true /p:CoverletOutputFormat=lcov /p:CoverletOutput=ManagedCode.Storage.Tests/lcov.info
-=======
       run: dotnet test --no-build --verbosity normal /p:CollectCoverage=true /p:CoverletOutputFormat=lcov /p:CoverletOutput=ManagedCode.Storage.Tests/lcov.info --logger 'trx;LogFileName=test-results.trx'
->>>>>>> dd5656d9
       env:
         DEFAULT_REGION: eu-west-1
         AWS_ACCESS_KEY_ID: localkey
