--- conflicted
+++ resolved
@@ -26,14 +26,9 @@
     <RepositoryUrl>https://github.com/managedcode/Storage</RepositoryUrl>
     <PackageProjectUrl>https://github.com/managedcode/Storage</PackageProjectUrl>
     <Product>Managed Code - Storage</Product>
-<<<<<<< HEAD
-    <Version>2.1.15-alpha</Version>
-    <PackageVersion>2.1.15-alpha</PackageVersion>
-=======
     <Version>2.1.16</Version>
     <PackageVersion>2.1.16</PackageVersion>
 
->>>>>>> f84430eb
 </PropertyGroup>
     
 <PropertyGroup Condition="'$(GITHUB_ACTIONS)' == 'true'">
