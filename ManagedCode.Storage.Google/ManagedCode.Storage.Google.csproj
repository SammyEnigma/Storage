--- conflicted
+++ resolved
@@ -1,8 +1,8 @@
 <Project Sdk="Microsoft.NET.Sdk">
 
     <PropertyGroup>
-        <TargetFramework>net8.0</TargetFramework>
-        <LangVersion>12</LangVersion>
+        <TargetFrameworks>net6.0;net7.0</TargetFrameworks>
+        <LangVersion>11</LangVersion>
         <EnableNETAnalyzers>true</EnableNETAnalyzers>
         <DebugType>embedded</DebugType>
         <Nullable>enable</Nullable>
@@ -22,21 +22,13 @@
     </ItemGroup>
 
     <ItemGroup>
-<<<<<<< HEAD
-        <PackageReference Include="Google.Api.Gax" Version="4.5.0" />
-        <PackageReference Include="Google.Api.Gax.Rest" Version="4.5.0" />
-        <PackageReference Include="Google.Apis.Storage.v1" Version="1.66.0.3291" />
-        <PackageReference Include="Google.Cloud.Storage.V1" Version="4.7.0" />
-        <PackageReference Include="ManagedCode.Communication" Version="8.0.0" />
-=======
         <PackageReference Include="Google.Api.Gax" Version="4.8.0" />
         <PackageReference Include="Google.Api.Gax.Rest" Version="4.8.0" />
         <PackageReference Include="Google.Apis.Storage.v1" Version="1.68.0.3431" />
         <PackageReference Include="Google.Cloud.Storage.V1" Version="4.10.0" />
         <PackageReference Include="ManagedCode.Communication" Version="2.0.26" />
->>>>>>> f84430eb
         <PackageReference Include="Humanizer.Core" Version="2.14.1" />
-        <PackageReference Include="Microsoft.Extensions.Logging.Abstractions" Version="8.0.0" />
+        <PackageReference Include="Microsoft.Extensions.Logging.Abstractions" Version="7.0.1" />
         <PackageReference Include="System.Linq.Async" Version="6.0.1" />
     </ItemGroup>
 </Project>